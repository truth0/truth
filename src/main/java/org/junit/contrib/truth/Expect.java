--- conflicted
+++ resolved
@@ -24,11 +24,8 @@
 import org.junit.runners.model.FrameworkMethod;
 import org.junit.runners.model.Statement;
 
-<<<<<<< HEAD
-=======
 @GwtIncompatible("JUnit4")
 @SuppressWarnings("deprecation") 
->>>>>>> 02699ced
 public class Expect extends TestVerb implements MethodRule {
   protected static class ExpectationGatherer implements FailureStrategy {
     List<String> messages = new ArrayList<String>();
